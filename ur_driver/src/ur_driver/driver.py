--- conflicted
+++ resolved
@@ -62,13 +62,10 @@
 MULT_analog = 1000000.0
 MULT_analog_robotstate = 0.1
 
-<<<<<<< HEAD
-=======
 #Max Velocity accepted by ur_driver
 MAX_VELOCITY = 10.0
 #Using a very high value in order to not limit execution of trajectories being sent from MoveIt!
 
->>>>>>> de7b5cae
 #Bounds for SetPayload service
 MIN_PAYLOAD = 0.0
 MAX_PAYLOAD = 1.0
@@ -95,15 +92,9 @@
 connected_robot_cond = threading.Condition(connected_robot_lock)
 last_joint_states = None
 last_joint_states_lock = threading.Lock()
-<<<<<<< HEAD
 pub_joint_states = rospy.Publisher('joint_states', JointState, queue_size=1)
 pub_wrench = rospy.Publisher('wrench', WrenchStamped, queue_size=1)
 pub_io_states = rospy.Publisher('io_states', IOStates, queue_size=1)
-=======
-pub_joint_states = rospy.Publisher('joint_states', JointState)
-pub_wrench = rospy.Publisher('wrench', WrenchStamped)
-pub_io_states = rospy.Publisher('io_states', IOStates)
->>>>>>> de7b5cae
 #dump_state = open('dump_state', 'wb')
 
 class EOF(Exception): pass
@@ -941,12 +932,8 @@
     # Reads the maximum velocity
     # The max_velocity parameter is only used for debugging in the ur_driver. It's not related to actual velocity limits
     global max_velocity
-<<<<<<< HEAD
-    max_velocity = rospy.get_param("~max_velocity", 2.0)
-=======
     max_velocity = rospy.get_param("~max_velocity", MAX_VELOCITY) # [rad/s] 
     rospy.loginfo("Max velocity accepted by ur_driver: %s [rad/s]" % max_velocity)
->>>>>>> de7b5cae
     
     # Reads the minimum payload
     global min_payload
