--- conflicted
+++ resolved
@@ -112,13 +112,8 @@
       end
     end
   end
-<<<<<<< HEAD
-
+  
   socket_open(HOSTNAME, PORT)
-=======
-  
-  socket_open(HOSTNAME, 50001)
->>>>>>> 1a3326d8
   send_out("hello")
   
   thread_state = run statePublisherThread()
