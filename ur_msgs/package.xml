<?xml version="1.0"?>
<package>
  <name>ur_msgs</name>
<<<<<<< HEAD
  <version>1.0.4</version>
=======
  <version>1.0.5</version>
>>>>>>> cd1d4529
  <description>The ur_msgs package</description>
  
  <author email="glusia@rpi.edu">Andrew Glusiec</author>
  <author email="fxm@ipa.fhg.de">Felix Messmer</author>
  <maintainer email="aub@ipa.fhg.de">Alexander Bubeck</maintainer>
  
  <license>BSD</license>
  
  <buildtool_depend>catkin</buildtool_depend>
  <build_depend>message_generation</build_depend>
  <build_depend>std_msgs</build_depend>
  <run_depend>message_runtime</run_depend>
  <run_depend>std_msgs</run_depend>

  <export>
  </export>
</package><|MERGE_RESOLUTION|>--- conflicted
+++ resolved
@@ -1,11 +1,7 @@
 <?xml version="1.0"?>
 <package>
   <name>ur_msgs</name>
-<<<<<<< HEAD
-  <version>1.0.4</version>
-=======
-  <version>1.0.5</version>
->>>>>>> cd1d4529
+  <version>1.1.5</version>
   <description>The ur_msgs package</description>
   
   <author email="glusia@rpi.edu">Andrew Glusiec</author>
