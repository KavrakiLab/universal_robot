--- conflicted
+++ resolved
@@ -1,11 +1,7 @@
 <package>
 
   <name>ur10_moveit_config</name>
-<<<<<<< HEAD
-  <version>1.0.3</version>
-=======
-  <version>1.1.0</version>
->>>>>>> 8b2581ba
+  <version>1.1.1</version>
   <description>
      An automatically generated package with all the configuration and launch files for using the ur10 with the MoveIt Motion Planning Framework
   </description>
