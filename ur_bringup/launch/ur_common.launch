<?xml version="1.0"?>
<!--
  Universal robot common bringup.  Starts ur driver node and robot state
  publisher (translates joint positions to propper tfs).
  
  NOTE: This launch file also starts a tf2 node, which is not typically
  used

  Usage:
    ur_common.launch robot_ip:=<value>
-->
<launch>
  <!-- robot_ip: IP-address of the robot's socket-messaging server -->
  <arg name="robot_ip"/>
  <arg name="reverse_port" default="50001"/>
  <arg name="min_payload"/>
  <arg name="max_payload"/>
<<<<<<< HEAD
=======
  
  <!-- The max_velocity parameter is only used for debugging in the ur_driver. It's not related to actual velocity limits -->
  <arg name="max_velocity" default="10.0"/> <!-- [rad/s] -->
>>>>>>> de7b5cae
  
  <!-- copy the specified IP address to be consistant with ROS-Industrial spec.
  NOTE: The ip address is actually passed to the driver on the command line -->
  <param name="/robot_ip_address" type="str" value="$(arg robot_ip)"/>
  <param name="/robot_reverse_port" type="int" value="$(arg reverse_port)"/>
  
  <node name="robot_state_publisher" pkg="robot_state_publisher" type="state_publisher" />

  <!-- driver -->
  <node name="ur_driver" pkg="ur_driver" type="driver.py" args="$(arg robot_ip) $(arg reverse_port)" output="screen">
    <param name="min_payload" type="double" value="$(arg min_payload)"/>
    <param name="max_payload" type="double" value="$(arg max_payload)"/>
<<<<<<< HEAD
=======
    <param name="max_velocity" type="double" value="$(arg max_velocity)"/>
>>>>>>> de7b5cae
  </node>
   
  <!-- TF Buffer Server -->
  <node pkg="tf2_ros" type="buffer_server" name="tf2_buffer_server">
    <param name="buffer_size" value="120.0"/>
  </node>

</launch><|MERGE_RESOLUTION|>--- conflicted
+++ resolved
@@ -15,12 +15,9 @@
   <arg name="reverse_port" default="50001"/>
   <arg name="min_payload"/>
   <arg name="max_payload"/>
-<<<<<<< HEAD
-=======
   
   <!-- The max_velocity parameter is only used for debugging in the ur_driver. It's not related to actual velocity limits -->
   <arg name="max_velocity" default="10.0"/> <!-- [rad/s] -->
->>>>>>> de7b5cae
   
   <!-- copy the specified IP address to be consistant with ROS-Industrial spec.
   NOTE: The ip address is actually passed to the driver on the command line -->
@@ -33,10 +30,7 @@
   <node name="ur_driver" pkg="ur_driver" type="driver.py" args="$(arg robot_ip) $(arg reverse_port)" output="screen">
     <param name="min_payload" type="double" value="$(arg min_payload)"/>
     <param name="max_payload" type="double" value="$(arg max_payload)"/>
-<<<<<<< HEAD
-=======
     <param name="max_velocity" type="double" value="$(arg max_velocity)"/>
->>>>>>> de7b5cae
   </node>
    
   <!-- TF Buffer Server -->
