--- conflicted
+++ resolved
@@ -58,18 +58,6 @@
 
   <xacro:macro name="ur10_robot" params="prefix">
 
-<<<<<<< HEAD
-  <link name="${prefix}base_link" >
-  </link>
-
-  <joint name="${prefix}base_link_joint" type="fixed">
-    <parent link="${prefix}base_link" />
-    <child link = "${prefix}ur_base_link" />
-    <origin xyz="0.0 0.0 0.0" rpy="0.0 0.0 0.0" />
-  </joint>
-
-  <link name="${prefix}ur_base_link" >
-=======
 	<link name="${prefix}base_link" >
   </link>
 
@@ -80,7 +68,6 @@
 	</joint>
 
 	<link name="${prefix}ur_base_link" >
->>>>>>> 4119b726
 		<visual>
 		  <geometry>
 		    <mesh filename="package://ur_description/meshes/ur10/visual/Base.dae" scale="${scale}"/>
