Panels:
  - Class: rviz/Displays
    Help Height: 84
    Name: Displays
    Property Tree Widget:
      Expanded:
        - /MotionPlanning1
        - /MotionPlanning1/Planning Request1
      Splitter Ratio: 0.742560029
    Tree Height: 441
  - Class: rviz/Help
    Name: Help
  - Class: rviz/Views
    Expanded:
      - /Current View1
    Name: Views
    Splitter Ratio: 0.5
Visualization Manager:
  Class: ""
  Displays:
    - Alpha: 0.5
      Cell Size: 1
      Class: rviz/Grid
      Color: 160; 160; 164
      Enabled: true
      Line Style:
        Line Width: 0.0299999993
        Value: Lines
      Name: Grid
      Normal Cell Count: 0
      Offset:
        X: 0
        Y: 0
        Z: 0
      Plane: XY
      Plane Cell Count: 10
      Reference Frame: <Fixed Frame>
      Value: true
    - Class: moveit_rviz_plugin/MotionPlanning
      Enabled: true
      Move Group Namespace: ""
      MoveIt_Goal_Tolerance: 0
      MoveIt_Planning_Attempts: 10
      MoveIt_Planning_Time: 5
      MoveIt_Use_Constraint_Aware_IK: true
      MoveIt_Warehouse_Host: 127.0.0.1
      MoveIt_Warehouse_Port: 33829
      MoveIt_Workspace:
        Center:
          X: 0
          Y: 0
          Z: 0
        Size:
          X: 2
          Y: 2
          Z: 2
      Name: MotionPlanning
      Planned Path:
        Color Enabled: false
        Interrupt Display: false
        Links:
          All Links Enabled: true
          Expand Joint Details: false
          Expand Link Details: false
          Expand Tree: false
          Link Tree Style: Links in Alphabetic Order
          base:
            Alpha: 1
            Show Axes: false
            Show Trail: false
          base_link:
            Alpha: 1
            Show Axes: false
            Show Trail: false
            Value: true
          box_link:
<<<<<<< HEAD
            Alpha: 1
            Show Axes: false
            Show Trail: false
            Value: true
          ee_link:
            Alpha: 1
            Show Axes: false
            Show Trail: false
            Value: true
          forearm_link:
            Alpha: 1
            Show Axes: false
            Show Trail: false
            Value: true
          fts_robotside:
            Alpha: 1
            Show Axes: false
            Show Trail: false
            Value: true
          fts_toolside:
            Alpha: 1
            Show Axes: false
            Show Trail: false
          robotiq_85_base_link:
            Alpha: 1
            Show Axes: false
            Show Trail: false
            Value: true
          robotiq_85_left_finger_link:
            Alpha: 1
            Show Axes: false
            Show Trail: false
            Value: true
          robotiq_85_left_finger_tip_link:
            Alpha: 1
            Show Axes: false
            Show Trail: false
            Value: true
          robotiq_85_left_inner_knuckle_link:
            Alpha: 1
            Show Axes: false
            Show Trail: false
            Value: true
          robotiq_85_left_knuckle_link:
            Alpha: 1
            Show Axes: false
            Show Trail: false
            Value: true
          robotiq_85_right_finger_link:
            Alpha: 1
            Show Axes: false
            Show Trail: false
            Value: true
          robotiq_85_right_finger_tip_link:
            Alpha: 1
            Show Axes: false
            Show Trail: false
            Value: true
          robotiq_85_right_inner_knuckle_link:
            Alpha: 1
            Show Axes: false
            Show Trail: false
            Value: true
          robotiq_85_right_knuckle_link:
            Alpha: 1
            Show Axes: false
            Show Trail: false
            Value: true
          robotiq_force_torque_frame_id:
            Alpha: 1
            Show Axes: false
            Show Trail: false
          shoulder_link:
=======
>>>>>>> 5839a0cf
            Alpha: 1
            Show Axes: false
            Show Trail: false
            Value: true
<<<<<<< HEAD
          tool0:
            Alpha: 1
            Show Axes: false
            Show Trail: false
          upper_arm_link:
=======
          ee_link:
            Alpha: 1
            Show Axes: false
            Show Trail: false
            Value: true
          forearm_link:
>>>>>>> 5839a0cf
            Alpha: 1
            Show Axes: false
            Show Trail: false
            Value: true
<<<<<<< HEAD
          world:
            Alpha: 1
            Show Axes: false
            Show Trail: false
          wrist_1_link:
            Alpha: 1
            Show Axes: false
            Show Trail: false
            Value: true
          wrist_2_link:
=======
          fts_robotside:
            Alpha: 1
            Show Axes: false
            Show Trail: false
            Value: true
          fts_toolside:
            Alpha: 1
            Show Axes: false
            Show Trail: false
          robotiq_85_base_link:
>>>>>>> 5839a0cf
            Alpha: 1
            Show Axes: false
            Show Trail: false
            Value: true
<<<<<<< HEAD
=======
          robotiq_85_left_finger_link:
            Alpha: 1
            Show Axes: false
            Show Trail: false
            Value: true
          robotiq_85_left_finger_tip_link:
            Alpha: 1
            Show Axes: false
            Show Trail: false
            Value: true
          robotiq_85_left_inner_knuckle_link:
            Alpha: 1
            Show Axes: false
            Show Trail: false
            Value: true
          robotiq_85_left_knuckle_link:
            Alpha: 1
            Show Axes: false
            Show Trail: false
            Value: true
          robotiq_85_right_finger_link:
            Alpha: 1
            Show Axes: false
            Show Trail: false
            Value: true
          robotiq_85_right_finger_tip_link:
            Alpha: 1
            Show Axes: false
            Show Trail: false
            Value: true
          robotiq_85_right_inner_knuckle_link:
            Alpha: 1
            Show Axes: false
            Show Trail: false
            Value: true
          robotiq_85_right_knuckle_link:
            Alpha: 1
            Show Axes: false
            Show Trail: false
            Value: true
          robotiq_force_torque_frame_id:
            Alpha: 1
            Show Axes: false
            Show Trail: false
          shoulder_link:
            Alpha: 1
            Show Axes: false
            Show Trail: false
            Value: true
          tool0:
            Alpha: 1
            Show Axes: false
            Show Trail: false
          upper_arm_link:
            Alpha: 1
            Show Axes: false
            Show Trail: false
            Value: true
          world:
            Alpha: 1
            Show Axes: false
            Show Trail: false
          wrist_1_link:
            Alpha: 1
            Show Axes: false
            Show Trail: false
            Value: true
          wrist_2_link:
            Alpha: 1
            Show Axes: false
            Show Trail: false
            Value: true
>>>>>>> 5839a0cf
          wrist_3_link:
            Alpha: 1
            Show Axes: false
            Show Trail: false
            Value: true
        Loop Animation: true
        Robot Alpha: 0.5
        Robot Color: 150; 50; 150
        Show Robot Collision: false
        Show Robot Visual: true
        Show Trail: false
        State Display Time: 0.05 s
        Trail Step Size: 1
        Trajectory Topic: move_group/display_planned_path
      Planning Metrics:
        Payload: 1
        Show Joint Torques: false
        Show Manipulability: false
        Show Manipulability Index: false
        Show Weight Limit: false
        TextHeight: 0.0799999982
      Planning Request:
        Colliding Link Color: 255; 0; 0
        Goal State Alpha: 1
        Goal State Color: 250; 128; 0
        Interactive Marker Size: 0
        Joint Violation Color: 255; 0; 255
        Planning Group: manipulator
        Query Goal State: true
        Query Start State: false
        Show Workspace: false
        Start State Alpha: 1
        Start State Color: 0; 255; 0
      Planning Scene Topic: move_group/monitored_planning_scene
      Robot Description: robot_description
      Scene Geometry:
        Scene Alpha: 1
        Scene Color: 50; 230; 50
        Scene Display Time: 0.200000003
        Show Scene Geometry: true
        Voxel Coloring: Z-Axis
        Voxel Rendering: Occupied Voxels
      Scene Robot:
        Attached Body Color: 150; 50; 150
        Links:
          All Links Enabled: true
          Expand Joint Details: false
          Expand Link Details: false
          Expand Tree: false
          Link Tree Style: Links in Alphabetic Order
          base:
            Alpha: 1
            Show Axes: false
            Show Trail: false
          base_link:
            Alpha: 1
            Show Axes: false
            Show Trail: false
            Value: true
          box_link:
            Alpha: 1
            Show Axes: false
            Show Trail: false
            Value: true
          ee_link:
            Alpha: 1
            Show Axes: false
            Show Trail: false
            Value: true
          forearm_link:
            Alpha: 1
            Show Axes: false
            Show Trail: false
            Value: true
          fts_robotside:
            Alpha: 1
            Show Axes: false
            Show Trail: false
            Value: true
          fts_toolside:
            Alpha: 1
            Show Axes: false
            Show Trail: false
          robotiq_85_base_link:
            Alpha: 1
            Show Axes: false
            Show Trail: false
            Value: true
          robotiq_85_left_finger_link:
            Alpha: 1
            Show Axes: false
            Show Trail: false
            Value: true
          robotiq_85_left_finger_tip_link:
            Alpha: 1
            Show Axes: false
            Show Trail: false
            Value: true
          robotiq_85_left_inner_knuckle_link:
            Alpha: 1
            Show Axes: false
            Show Trail: false
            Value: true
          robotiq_85_left_knuckle_link:
            Alpha: 1
            Show Axes: false
            Show Trail: false
            Value: true
          robotiq_85_right_finger_link:
            Alpha: 1
            Show Axes: false
            Show Trail: false
            Value: true
          robotiq_85_right_finger_tip_link:
            Alpha: 1
            Show Axes: false
            Show Trail: false
            Value: true
          robotiq_85_right_inner_knuckle_link:
            Alpha: 1
            Show Axes: false
            Show Trail: false
            Value: true
          robotiq_85_right_knuckle_link:
            Alpha: 1
            Show Axes: false
            Show Trail: false
            Value: true
          robotiq_force_torque_frame_id:
            Alpha: 1
            Show Axes: false
            Show Trail: false
          shoulder_link:
            Alpha: 1
            Show Axes: false
            Show Trail: false
            Value: true
          tool0:
            Alpha: 1
            Show Axes: false
            Show Trail: false
          upper_arm_link:
            Alpha: 1
            Show Axes: false
            Show Trail: false
            Value: true
          world:
            Alpha: 1
            Show Axes: false
            Show Trail: false
          wrist_1_link:
            Alpha: 1
            Show Axes: false
            Show Trail: false
            Value: true
          wrist_2_link:
            Alpha: 1
            Show Axes: false
            Show Trail: false
            Value: true
          wrist_3_link:
            Alpha: 1
            Show Axes: false
            Show Trail: false
            Value: true
        Robot Alpha: 0.5
        Show Robot Collision: false
        Show Robot Visual: true
      Value: true
  Enabled: true
  Global Options:
    Background Color: 48; 48; 48
    Fixed Frame: world
    Frame Rate: 30
  Name: root
  Tools:
    - Class: rviz/Interact
      Hide Inactive Objects: true
    - Class: rviz/MoveCamera
    - Class: rviz/Select
  Value: true
  Views:
    Current:
      Class: rviz/XYOrbit
      Distance: 5.28085661
      Enable Stereo Rendering:
        Stereo Eye Separation: 0.0599999987
        Stereo Focal Distance: 1
        Swap Stereo Eyes: false
        Value: false
      Focal Point:
        X: 0.113567002
        Y: 0.105920002
        Z: 2.23518001e-07
      Focal Shape Fixed Size: true
      Focal Shape Size: 0.0500000007
      Invert Z Axis: false
      Name: Current View
      Near Clip Distance: 0.00999999978
      Pitch: 0.350203514
      Target Frame: world
      Value: XYOrbit (rviz)
      Yaw: 0.916770935
    Saved: ~
Window Geometry:
  Displays:
    collapsed: false
  Height: 1176
  Help:
    collapsed: false
  Hide Left Dock: false
  Hide Right Dock: false
  MotionPlanning:
    collapsed: false
  MotionPlanning - Slider:
    collapsed: false
  QMainWindow State: 000000ff00000000fd0000000100000000000002a200000437fc0200000007fb000000100044006900730070006c00610079007301000000430000024e000000e300fffffffb0000000800480065006c00700000000342000000bb0000007900fffffffb0000000a0056006900650077007300000003b0000000b0000000b300fffffffb0000000c00430061006d00650072006100000002ff000001610000000000000000fb0000001e004d006f00740069006f006e00200050006c0061006e006e0069006e00670100000374000001890000000000000000fb0000002e004d006f00740069006f006e0050006c0061006e006e0069006e00670020002d00200053006c00690064006500720000000000ffffffff0000004300fffffffb0000001c004d006f00740069006f006e0050006c0061006e006e0069006e00670100000297000001e3000001cc00ffffff000004d80000043700000001000000020000000100000002fc0000000100000002000000010000000a0054006f006f006c00730100000000ffffffff0000000000000000
  Views:
    collapsed: false
  Width: 1920
  X: 1920
  Y: 0<|MERGE_RESOLUTION|>--- conflicted
+++ resolved
@@ -5,9 +5,8 @@
     Property Tree Widget:
       Expanded:
         - /MotionPlanning1
-        - /MotionPlanning1/Planning Request1
-      Splitter Ratio: 0.742560029
-    Tree Height: 441
+      Splitter Ratio: 0.74256
+    Tree Height: 664
   - Class: rviz/Help
     Name: Help
   - Class: rviz/Views
@@ -24,7 +23,7 @@
       Color: 160; 160; 164
       Enabled: true
       Line Style:
-        Line Width: 0.0299999993
+        Line Width: 0.03
         Value: Lines
       Name: Grid
       Normal Cell Count: 0
@@ -74,7 +73,6 @@
             Show Trail: false
             Value: true
           box_link:
-<<<<<<< HEAD
             Alpha: 1
             Show Axes: false
             Show Trail: false
@@ -148,31 +146,19 @@
             Show Axes: false
             Show Trail: false
           shoulder_link:
-=======
->>>>>>> 5839a0cf
-            Alpha: 1
-            Show Axes: false
-            Show Trail: false
-            Value: true
-<<<<<<< HEAD
+            Alpha: 1
+            Show Axes: false
+            Show Trail: false
+            Value: true
           tool0:
             Alpha: 1
             Show Axes: false
             Show Trail: false
           upper_arm_link:
-=======
-          ee_link:
-            Alpha: 1
-            Show Axes: false
-            Show Trail: false
-            Value: true
-          forearm_link:
->>>>>>> 5839a0cf
-            Alpha: 1
-            Show Axes: false
-            Show Trail: false
-            Value: true
-<<<<<<< HEAD
+            Alpha: 1
+            Show Axes: false
+            Show Trail: false
+            Value: true
           world:
             Alpha: 1
             Show Axes: false
@@ -183,97 +169,10 @@
             Show Trail: false
             Value: true
           wrist_2_link:
-=======
-          fts_robotside:
-            Alpha: 1
-            Show Axes: false
-            Show Trail: false
-            Value: true
-          fts_toolside:
-            Alpha: 1
-            Show Axes: false
-            Show Trail: false
-          robotiq_85_base_link:
->>>>>>> 5839a0cf
-            Alpha: 1
-            Show Axes: false
-            Show Trail: false
-            Value: true
-<<<<<<< HEAD
-=======
-          robotiq_85_left_finger_link:
-            Alpha: 1
-            Show Axes: false
-            Show Trail: false
-            Value: true
-          robotiq_85_left_finger_tip_link:
-            Alpha: 1
-            Show Axes: false
-            Show Trail: false
-            Value: true
-          robotiq_85_left_inner_knuckle_link:
-            Alpha: 1
-            Show Axes: false
-            Show Trail: false
-            Value: true
-          robotiq_85_left_knuckle_link:
-            Alpha: 1
-            Show Axes: false
-            Show Trail: false
-            Value: true
-          robotiq_85_right_finger_link:
-            Alpha: 1
-            Show Axes: false
-            Show Trail: false
-            Value: true
-          robotiq_85_right_finger_tip_link:
-            Alpha: 1
-            Show Axes: false
-            Show Trail: false
-            Value: true
-          robotiq_85_right_inner_knuckle_link:
-            Alpha: 1
-            Show Axes: false
-            Show Trail: false
-            Value: true
-          robotiq_85_right_knuckle_link:
-            Alpha: 1
-            Show Axes: false
-            Show Trail: false
-            Value: true
-          robotiq_force_torque_frame_id:
-            Alpha: 1
-            Show Axes: false
-            Show Trail: false
-          shoulder_link:
-            Alpha: 1
-            Show Axes: false
-            Show Trail: false
-            Value: true
-          tool0:
-            Alpha: 1
-            Show Axes: false
-            Show Trail: false
-          upper_arm_link:
-            Alpha: 1
-            Show Axes: false
-            Show Trail: false
-            Value: true
-          world:
-            Alpha: 1
-            Show Axes: false
-            Show Trail: false
-          wrist_1_link:
-            Alpha: 1
-            Show Axes: false
-            Show Trail: false
-            Value: true
-          wrist_2_link:
-            Alpha: 1
-            Show Axes: false
-            Show Trail: false
-            Value: true
->>>>>>> 5839a0cf
+            Alpha: 1
+            Show Axes: false
+            Show Trail: false
+            Value: true
           wrist_3_link:
             Alpha: 1
             Show Axes: false
@@ -312,142 +211,300 @@
       Scene Geometry:
         Scene Alpha: 1
         Scene Color: 50; 230; 50
-        Scene Display Time: 0.200000003
+        Scene Display Time: 0.2
         Show Scene Geometry: true
         Voxel Coloring: Z-Axis
         Voxel Rendering: Occupied Voxels
       Scene Robot:
         Attached Body Color: 150; 50; 150
         Links:
-          All Links Enabled: true
-          Expand Joint Details: false
-          Expand Link Details: false
-          Expand Tree: false
-          Link Tree Style: Links in Alphabetic Order
-          base:
-            Alpha: 1
-            Show Axes: false
-            Show Trail: false
+          base_bellow_link:
+            Alpha: 1
+            Show Axes: false
+            Show Trail: false
+            Value: true
+          base_footprint:
+            Alpha: 1
+            Show Axes: false
+            Show Trail: false
+            Value: true
           base_link:
             Alpha: 1
             Show Axes: false
             Show Trail: false
             Value: true
-          box_link:
-            Alpha: 1
-            Show Axes: false
-            Show Trail: false
-            Value: true
-          ee_link:
-            Alpha: 1
-            Show Axes: false
-            Show Trail: false
-            Value: true
-          forearm_link:
-            Alpha: 1
-            Show Axes: false
-            Show Trail: false
-            Value: true
-          fts_robotside:
-            Alpha: 1
-            Show Axes: false
-            Show Trail: false
-            Value: true
-          fts_toolside:
-            Alpha: 1
-            Show Axes: false
-            Show Trail: false
-          robotiq_85_base_link:
-            Alpha: 1
-            Show Axes: false
-            Show Trail: false
-            Value: true
-          robotiq_85_left_finger_link:
-            Alpha: 1
-            Show Axes: false
-            Show Trail: false
-            Value: true
-          robotiq_85_left_finger_tip_link:
-            Alpha: 1
-            Show Axes: false
-            Show Trail: false
-            Value: true
-          robotiq_85_left_inner_knuckle_link:
-            Alpha: 1
-            Show Axes: false
-            Show Trail: false
-            Value: true
-          robotiq_85_left_knuckle_link:
-            Alpha: 1
-            Show Axes: false
-            Show Trail: false
-            Value: true
-          robotiq_85_right_finger_link:
-            Alpha: 1
-            Show Axes: false
-            Show Trail: false
-            Value: true
-          robotiq_85_right_finger_tip_link:
-            Alpha: 1
-            Show Axes: false
-            Show Trail: false
-            Value: true
-          robotiq_85_right_inner_knuckle_link:
-            Alpha: 1
-            Show Axes: false
-            Show Trail: false
-            Value: true
-          robotiq_85_right_knuckle_link:
-            Alpha: 1
-            Show Axes: false
-            Show Trail: false
-            Value: true
-          robotiq_force_torque_frame_id:
-            Alpha: 1
-            Show Axes: false
-            Show Trail: false
-          shoulder_link:
-            Alpha: 1
-            Show Axes: false
-            Show Trail: false
-            Value: true
-          tool0:
-            Alpha: 1
-            Show Axes: false
-            Show Trail: false
-          upper_arm_link:
-            Alpha: 1
-            Show Axes: false
-            Show Trail: false
-            Value: true
-          world:
-            Alpha: 1
-            Show Axes: false
-            Show Trail: false
-          wrist_1_link:
-            Alpha: 1
-            Show Axes: false
-            Show Trail: false
-            Value: true
-          wrist_2_link:
-            Alpha: 1
-            Show Axes: false
-            Show Trail: false
-            Value: true
-          wrist_3_link:
+          bl_caster_l_wheel_link:
+            Alpha: 1
+            Show Axes: false
+            Show Trail: false
+            Value: true
+          bl_caster_r_wheel_link:
+            Alpha: 1
+            Show Axes: false
+            Show Trail: false
+            Value: true
+          bl_caster_rotation_link:
+            Alpha: 1
+            Show Axes: false
+            Show Trail: false
+            Value: true
+          br_caster_l_wheel_link:
+            Alpha: 1
+            Show Axes: false
+            Show Trail: false
+            Value: true
+          br_caster_r_wheel_link:
+            Alpha: 1
+            Show Axes: false
+            Show Trail: false
+            Value: true
+          br_caster_rotation_link:
+            Alpha: 1
+            Show Axes: false
+            Show Trail: false
+            Value: true
+          double_stereo_link:
+            Alpha: 1
+            Show Axes: false
+            Show Trail: false
+            Value: true
+          fl_caster_l_wheel_link:
+            Alpha: 1
+            Show Axes: false
+            Show Trail: false
+            Value: true
+          fl_caster_r_wheel_link:
+            Alpha: 1
+            Show Axes: false
+            Show Trail: false
+            Value: true
+          fl_caster_rotation_link:
+            Alpha: 1
+            Show Axes: false
+            Show Trail: false
+            Value: true
+          fr_caster_l_wheel_link:
+            Alpha: 1
+            Show Axes: false
+            Show Trail: false
+            Value: true
+          fr_caster_r_wheel_link:
+            Alpha: 1
+            Show Axes: false
+            Show Trail: false
+            Value: true
+          fr_caster_rotation_link:
+            Alpha: 1
+            Show Axes: false
+            Show Trail: false
+            Value: true
+          head_mount_kinect_ir_link:
+            Alpha: 1
+            Show Axes: false
+            Show Trail: false
+            Value: true
+          head_mount_kinect_rgb_link:
+            Alpha: 1
+            Show Axes: false
+            Show Trail: false
+            Value: true
+          head_mount_link:
+            Alpha: 1
+            Show Axes: false
+            Show Trail: false
+            Value: true
+          head_mount_prosilica_link:
+            Alpha: 1
+            Show Axes: false
+            Show Trail: false
+            Value: true
+          head_pan_link:
+            Alpha: 1
+            Show Axes: false
+            Show Trail: false
+            Value: true
+          head_plate_frame:
+            Alpha: 1
+            Show Axes: false
+            Show Trail: false
+            Value: true
+          head_tilt_link:
+            Alpha: 1
+            Show Axes: false
+            Show Trail: false
+            Value: true
+          l_elbow_flex_link:
+            Alpha: 1
+            Show Axes: false
+            Show Trail: false
+            Value: true
+          l_forearm_link:
+            Alpha: 1
+            Show Axes: false
+            Show Trail: false
+            Value: true
+          l_forearm_roll_link:
+            Alpha: 1
+            Show Axes: false
+            Show Trail: false
+            Value: true
+          l_gripper_l_finger_link:
+            Alpha: 1
+            Show Axes: false
+            Show Trail: false
+            Value: true
+          l_gripper_l_finger_tip_link:
+            Alpha: 1
+            Show Axes: false
+            Show Trail: false
+            Value: true
+          l_gripper_motor_accelerometer_link:
+            Alpha: 1
+            Show Axes: false
+            Show Trail: false
+            Value: true
+          l_gripper_palm_link:
+            Alpha: 1
+            Show Axes: false
+            Show Trail: false
+            Value: true
+          l_gripper_r_finger_link:
+            Alpha: 1
+            Show Axes: false
+            Show Trail: false
+            Value: true
+          l_gripper_r_finger_tip_link:
+            Alpha: 1
+            Show Axes: false
+            Show Trail: false
+            Value: true
+          l_shoulder_lift_link:
+            Alpha: 1
+            Show Axes: false
+            Show Trail: false
+            Value: true
+          l_shoulder_pan_link:
+            Alpha: 1
+            Show Axes: false
+            Show Trail: false
+            Value: true
+          l_upper_arm_link:
+            Alpha: 1
+            Show Axes: false
+            Show Trail: false
+            Value: true
+          l_upper_arm_roll_link:
+            Alpha: 1
+            Show Axes: false
+            Show Trail: false
+            Value: true
+          l_wrist_flex_link:
+            Alpha: 1
+            Show Axes: false
+            Show Trail: false
+            Value: true
+          l_wrist_roll_link:
+            Alpha: 1
+            Show Axes: false
+            Show Trail: false
+            Value: true
+          laser_tilt_mount_link:
+            Alpha: 1
+            Show Axes: false
+            Show Trail: false
+            Value: true
+          r_elbow_flex_link:
+            Alpha: 1
+            Show Axes: false
+            Show Trail: false
+            Value: true
+          r_forearm_link:
+            Alpha: 1
+            Show Axes: false
+            Show Trail: false
+            Value: true
+          r_forearm_roll_link:
+            Alpha: 1
+            Show Axes: false
+            Show Trail: false
+            Value: true
+          r_gripper_l_finger_link:
+            Alpha: 1
+            Show Axes: false
+            Show Trail: false
+            Value: true
+          r_gripper_l_finger_tip_link:
+            Alpha: 1
+            Show Axes: false
+            Show Trail: false
+            Value: true
+          r_gripper_motor_accelerometer_link:
+            Alpha: 1
+            Show Axes: false
+            Show Trail: false
+            Value: true
+          r_gripper_palm_link:
+            Alpha: 1
+            Show Axes: false
+            Show Trail: false
+            Value: true
+          r_gripper_r_finger_link:
+            Alpha: 1
+            Show Axes: false
+            Show Trail: false
+            Value: true
+          r_gripper_r_finger_tip_link:
+            Alpha: 1
+            Show Axes: false
+            Show Trail: false
+            Value: true
+          r_shoulder_lift_link:
+            Alpha: 1
+            Show Axes: false
+            Show Trail: false
+            Value: true
+          r_shoulder_pan_link:
+            Alpha: 1
+            Show Axes: false
+            Show Trail: false
+            Value: true
+          r_upper_arm_link:
+            Alpha: 1
+            Show Axes: false
+            Show Trail: false
+            Value: true
+          r_upper_arm_roll_link:
+            Alpha: 1
+            Show Axes: false
+            Show Trail: false
+            Value: true
+          r_wrist_flex_link:
+            Alpha: 1
+            Show Axes: false
+            Show Trail: false
+            Value: true
+          r_wrist_roll_link:
+            Alpha: 1
+            Show Axes: false
+            Show Trail: false
+            Value: true
+          sensor_mount_link:
+            Alpha: 1
+            Show Axes: false
+            Show Trail: false
+            Value: true
+          torso_lift_link:
             Alpha: 1
             Show Axes: false
             Show Trail: false
             Value: true
         Robot Alpha: 0.5
-        Show Robot Collision: false
-        Show Robot Visual: true
+        Show Scene Robot: true
       Value: true
   Enabled: true
   Global Options:
     Background Color: 48; 48; 48
-    Fixed Frame: world
-    Frame Rate: 30
+    Fixed Frame: /world
   Name: root
   Tools:
     - Class: rviz/Interact
@@ -458,41 +515,31 @@
   Views:
     Current:
       Class: rviz/XYOrbit
-      Distance: 5.28085661
-      Enable Stereo Rendering:
-        Stereo Eye Separation: 0.0599999987
-        Stereo Focal Distance: 1
-        Swap Stereo Eyes: false
-        Value: false
+      Distance: 2.9965
       Focal Point:
-        X: 0.113567002
-        Y: 0.105920002
-        Z: 2.23518001e-07
-      Focal Shape Fixed Size: true
-      Focal Shape Size: 0.0500000007
-      Invert Z Axis: false
+        X: 0.113567
+        Y: 0.10592
+        Z: 2.23518e-07
       Name: Current View
-      Near Clip Distance: 0.00999999978
-      Pitch: 0.350203514
-      Target Frame: world
+      Near Clip Distance: 0.01
+      Pitch: 0.509797
+      Target Frame: /world
       Value: XYOrbit (rviz)
-      Yaw: 0.916770935
+      Yaw: 5.65995
     Saved: ~
 Window Geometry:
   Displays:
     collapsed: false
-  Height: 1176
+  Height: 1337
   Help:
     collapsed: false
   Hide Left Dock: false
   Hide Right Dock: false
-  MotionPlanning:
+  Motion Planning:
     collapsed: false
-  MotionPlanning - Slider:
-    collapsed: false
-  QMainWindow State: 000000ff00000000fd0000000100000000000002a200000437fc0200000007fb000000100044006900730070006c00610079007301000000430000024e000000e300fffffffb0000000800480065006c00700000000342000000bb0000007900fffffffb0000000a0056006900650077007300000003b0000000b0000000b300fffffffb0000000c00430061006d00650072006100000002ff000001610000000000000000fb0000001e004d006f00740069006f006e00200050006c0061006e006e0069006e00670100000374000001890000000000000000fb0000002e004d006f00740069006f006e0050006c0061006e006e0069006e00670020002d00200053006c00690064006500720000000000ffffffff0000004300fffffffb0000001c004d006f00740069006f006e0050006c0061006e006e0069006e00670100000297000001e3000001cc00ffffff000004d80000043700000001000000020000000100000002fc0000000100000002000000010000000a0054006f006f006c00730100000000ffffffff0000000000000000
+  QMainWindow State: 000000ff00000000fd0000000100000000000002a2000004bcfc0200000005fb000000100044006900730070006c00610079007301000000410000032d000000dd00fffffffb0000000800480065006c00700000000342000000bb0000007600fffffffb0000000a0056006900650077007300000003b0000000b0000000b000fffffffb0000000c00430061006d00650072006100000002ff000001610000000000000000fb0000001e004d006f00740069006f006e00200050006c0061006e006e0069006e00670100000374000001890000017400ffffff0000047a000004bc00000001000000020000000100000002fc0000000100000002000000010000000a0054006f006f006c00730100000000ffffffff0000000000000000
   Views:
     collapsed: false
-  Width: 1920
-  X: 1920
-  Y: 0+  Width: 1828
+  X: 459
+  Y: -243